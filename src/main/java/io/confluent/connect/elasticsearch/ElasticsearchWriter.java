/**
 * Copyright 2016 Confluent Inc.
 *
 * Licensed under the Apache License, Version 2.0 (the "License"); you may not
 * use this file except in compliance with the License. You may obtain a copy of
 * the License at
 *
 * http://www.apache.org/licenses/LICENSE-2.0
 *
 * Unless required by applicable law or agreed to in writing, software
 * distributed under the License is distributed on an "AS IS" BASIS, WITHOUT
 * WARRANTIES OR CONDITIONS OF ANY KIND, either express or implied. See the
 * License for the specific language governing permissions and limitations under
 * the License.
 **/

package io.confluent.connect.elasticsearch;

import org.apache.kafka.common.utils.SystemTime;
import org.apache.kafka.connect.errors.ConnectException;
import org.apache.kafka.connect.sink.SinkRecord;
import org.slf4j.Logger;
import org.slf4j.LoggerFactory;

import java.io.IOException;
import java.util.Collections;
import java.util.Collection;
import java.util.HashMap;
import java.util.HashSet;
import java.util.Map;
import java.util.Objects;
import java.util.Set;

import io.confluent.connect.elasticsearch.bulk.BulkProcessor;
import io.searchbox.action.Action;
import io.searchbox.client.JestClient;
import io.searchbox.client.JestResult;
import io.searchbox.indices.CreateIndex;
import io.searchbox.indices.IndicesExists;

import static io.confluent.connect.elasticsearch.DataConverter.BehaviorOnNullValues;

public class ElasticsearchWriter {
  private static final Logger log = LoggerFactory.getLogger(ElasticsearchWriter.class);

  private final JestClient client;
  private final String type;
  private final boolean ignoreKey;
  private final Set<String> ignoreKeyTopics;
  private final boolean ignoreSchema;
  private final Set<String> ignoreSchemaTopics;
  private final Map<String, String> topicToIndexMap;
  private final long flushTimeoutMs;
  private final BulkProcessor<IndexableRecord, ?> bulkProcessor;
  private final DataConverter converter;
  private final BehaviorOnNullValues behaviorOnNullValues;

  private final Set<String> existingMappings;

  ElasticsearchWriter(
      JestClient client,
      String type,
      boolean useCompactMapEntries,
      boolean ignoreKey,
      Set<String> ignoreKeyTopics,
      boolean ignoreSchema,
      Set<String> ignoreSchemaTopics,
      Map<String, String> topicToIndexMap,
      long flushTimeoutMs,
      int maxBufferedRecords,
      int maxInFlightRequests,
      int batchSize,
      long lingerMs,
      int maxRetries,
      long retryBackoffMs,
      BehaviorOnNullValues behaviorOnNullValues
  ) {
    this.client = client;
    this.type = type;
    this.ignoreKey = ignoreKey;
    this.ignoreKeyTopics = ignoreKeyTopics;
    this.ignoreSchema = ignoreSchema;
    this.ignoreSchemaTopics = ignoreSchemaTopics;
    this.topicToIndexMap = topicToIndexMap;
    this.flushTimeoutMs = flushTimeoutMs;
    this.behaviorOnNullValues = behaviorOnNullValues;
    this.converter = new DataConverter(useCompactMapEntries, behaviorOnNullValues);

    bulkProcessor = new BulkProcessor<>(
        new SystemTime(),
        new BulkIndexingClient(client),
        maxBufferedRecords,
        maxInFlightRequests,
        batchSize,
        lingerMs,
        maxRetries,
        retryBackoffMs
    );

    existingMappings = new HashSet<>();
  }

  public static class Builder {
    private final JestClient client;
    private String type;
    private boolean useCompactMapEntries = true;
    private boolean ignoreKey = false;
    private Set<String> ignoreKeyTopics = Collections.emptySet();
    private boolean ignoreSchema = false;
    private Set<String> ignoreSchemaTopics = Collections.emptySet();
    private Map<String, String> topicToIndexMap = new HashMap<>();
    private long flushTimeoutMs;
    private int maxBufferedRecords;
    private int maxInFlightRequests;
    private int batchSize;
    private long lingerMs;
    private int maxRetry;
    private long retryBackoffMs;
    private BehaviorOnNullValues behaviorOnNullValues = BehaviorOnNullValues.DEFAULT;

    public Builder(JestClient client) {
      this.client = client;
    }

    public Builder setType(String type) {
      this.type = type;
      return this;
    }

    public Builder setIgnoreKey(boolean ignoreKey, Set<String> ignoreKeyTopics) {
      this.ignoreKey = ignoreKey;
      this.ignoreKeyTopics = ignoreKeyTopics;
      return this;
    }

    public Builder setIgnoreSchema(boolean ignoreSchema, Set<String> ignoreSchemaTopics) {
      this.ignoreSchema = ignoreSchema;
      this.ignoreSchemaTopics = ignoreSchemaTopics;
      return this;
    }

    public Builder setCompactMapEntries(boolean useCompactMapEntries) {
      this.useCompactMapEntries = useCompactMapEntries;
      return this;
    }

    public Builder setTopicToIndexMap(Map<String, String> topicToIndexMap) {
      this.topicToIndexMap = topicToIndexMap;
      return this;
    }

    public Builder setFlushTimoutMs(long flushTimeoutMs) {
      this.flushTimeoutMs = flushTimeoutMs;
      return this;
    }

    public Builder setMaxBufferedRecords(int maxBufferedRecords) {
      this.maxBufferedRecords = maxBufferedRecords;
      return this;
    }

    public Builder setMaxInFlightRequests(int maxInFlightRequests) {
      this.maxInFlightRequests = maxInFlightRequests;
      return this;
    }

    public Builder setBatchSize(int batchSize) {
      this.batchSize = batchSize;
      return this;
    }

    public Builder setLingerMs(long lingerMs) {
      this.lingerMs = lingerMs;
      return this;
    }

    public Builder setMaxRetry(int maxRetry) {
      this.maxRetry = maxRetry;
      return this;
    }

    public Builder setRetryBackoffMs(long retryBackoffMs) {
      this.retryBackoffMs = retryBackoffMs;
      return this;
    }

    /**
     * Change the behavior that the resulting {@link ElasticsearchWriter} will have when it
     * encounters records with null values.
     * @param behaviorOnNullValues Cannot be null. If in doubt, {@link BehaviorOnNullValues#DEFAULT}
     *                             can be used.
     */
    public Builder setBehaviorOnNullValues(BehaviorOnNullValues behaviorOnNullValues) {
      this.behaviorOnNullValues =
          Objects.requireNonNull(behaviorOnNullValues, "behaviorOnNullValues cannot be null");
      return this;
    }

    public ElasticsearchWriter build() {
      return new ElasticsearchWriter(
          client,
          type,
          useCompactMapEntries,
          ignoreKey,
          ignoreKeyTopics,
          ignoreSchema,
          ignoreSchemaTopics,
          topicToIndexMap,
          flushTimeoutMs,
          maxBufferedRecords,
          maxInFlightRequests,
          batchSize,
          lingerMs,
          maxRetry,
          retryBackoffMs,
          behaviorOnNullValues
      );
    }
  }

  public void write(Collection<SinkRecord> records) {
    for (SinkRecord sinkRecord : records) {
<<<<<<< HEAD
      // Preemptively skip records with null values if they're going to be ignored anyways
      if (sinkRecord.value() == null && behaviorOnNullValues == BehaviorOnNullValues.IGNORE) {
        continue;
      }

      final String indexOverride = topicToIndexMap.get(sinkRecord.topic());
      final String index = indexOverride != null ? indexOverride : sinkRecord.topic();
=======
      final String index = convertTopicToIndexName(sinkRecord.topic());
>>>>>>> e52099de
      final boolean ignoreKey = ignoreKeyTopics.contains(sinkRecord.topic()) || this.ignoreKey;
      final boolean ignoreSchema = ignoreSchemaTopics.contains(sinkRecord.topic()) || this.ignoreSchema;

      if (!ignoreSchema && !existingMappings.contains(index)) {
        try {
          if (Mapping.getMapping(client, index, type) == null) {
            Mapping.createMapping(client, index, type, sinkRecord.valueSchema());
          }
        } catch (IOException e) {
          // FIXME: concurrent tasks could attempt to create the mapping and one of the requests may fail
          throw new ConnectException("Failed to initialize mapping for index: " + index, e);
        }
        existingMappings.add(index);
      }

      final IndexableRecord indexableRecord = converter.convertRecord(sinkRecord, index, type,
                                                                      ignoreKey, ignoreSchema);

      // In the event that the sink record's value was null and the data converter has been told to
      // ignore null values, the returned record will be null.
      if (indexableRecord != null) {
        bulkProcessor.add(indexableRecord, flushTimeoutMs);
      } else {
        log.debug(
            "Ignoring sink record with key {} and null value for topic/partition/offset {}/{}/{}",
            sinkRecord.key(),
            sinkRecord.topic(),
            sinkRecord.kafkaPartition(),
            sinkRecord.kafkaOffset()
        );
      }
    }
  }

  /**
   * Return the expected index name for a given topic, using the configured mapping or the topic name. Elasticsearch
   * <a href="https://github.com/elastic/elasticsearch/issues/29420">accepts only lowercase index names</a>.
   */
  private String convertTopicToIndexName(String topic) {
    final String indexOverride = topicToIndexMap.get(topic);
    String index = indexOverride != null ? indexOverride : topic.toLowerCase();
    log.debug("Topic '{}' was translated as index '{}'", topic, index);
    return index;
  }

  public void flush() {
    bulkProcessor.flush(flushTimeoutMs);
  }

  public void start() {
    bulkProcessor.start();
  }

  public void stop() {
    try {
      bulkProcessor.flush(flushTimeoutMs);
    } catch (Exception e) {
      log.warn("Failed to flush during stop", e);
    }
    bulkProcessor.stop();
    bulkProcessor.awaitStop(flushTimeoutMs);
  }

  private boolean indexExists(String index) {
    Action action = new IndicesExists.Builder(index).build();
    try {
      JestResult result = client.execute(action);
      return result.isSucceeded();
    } catch (IOException e) {
      throw new ConnectException(e);
    }
  }

  public void createIndicesForTopics(Set<String> assignedTopics) {
    for (String index : indicesForTopics(assignedTopics)) {
      if (!indexExists(index)) {
        CreateIndex createIndex = new CreateIndex.Builder(index).build();
        try {
          JestResult result = client.execute(createIndex);
          if (!result.isSucceeded()) {
            String msg = result.getErrorMessage() != null ? ": " + result.getErrorMessage() : "";
            throw new ConnectException("Could not create index '" + index + "'" + msg);
          }
        } catch (IOException e) {
          throw new ConnectException(e);
        }
      }
    }
  }

  private Set<String> indicesForTopics(Set<String> assignedTopics) {
    final Set<String> indices = new HashSet<>();
    for (String topic : assignedTopics) {
      indices.add(convertTopicToIndexName(topic));
    }
    return indices;
  }

}<|MERGE_RESOLUTION|>--- conflicted
+++ resolved
@@ -220,17 +220,12 @@
 
   public void write(Collection<SinkRecord> records) {
     for (SinkRecord sinkRecord : records) {
-<<<<<<< HEAD
       // Preemptively skip records with null values if they're going to be ignored anyways
       if (sinkRecord.value() == null && behaviorOnNullValues == BehaviorOnNullValues.IGNORE) {
         continue;
       }
 
-      final String indexOverride = topicToIndexMap.get(sinkRecord.topic());
-      final String index = indexOverride != null ? indexOverride : sinkRecord.topic();
-=======
       final String index = convertTopicToIndexName(sinkRecord.topic());
->>>>>>> e52099de
       final boolean ignoreKey = ignoreKeyTopics.contains(sinkRecord.topic()) || this.ignoreKey;
       final boolean ignoreSchema = ignoreSchemaTopics.contains(sinkRecord.topic()) || this.ignoreSchema;
 
