--- conflicted
+++ resolved
@@ -106,7 +106,6 @@
     }
   }
 
-<<<<<<< HEAD
   public IndexableRecord convertRecord(
       SinkRecord record,
       String index,
@@ -114,8 +113,6 @@
       boolean ignoreKey,
       boolean ignoreSchema
   ) {
-=======
-  public IndexableRecord convertRecord(SinkRecord record, String index, String type, boolean ignoreKey, boolean ignoreSchema) {
     if (record.value() == null) {
       switch (behaviorOnNullValues) {
         case IGNORE:
@@ -155,7 +152,6 @@
       }
     }
 
->>>>>>> 5d401fee
     final String id;
     if (ignoreKey) {
       id = record.topic()
@@ -165,29 +161,26 @@
       id = convertKey(record.keySchema(), record.key());
     }
 
-    final String payload;
-    if (record.value() != null) {
-      Schema schema = ignoreSchema
-          ? record.valueSchema()
-          : preProcessSchema(record.valueSchema());
-
-      Object value = ignoreSchema
-          ? record.value()
-          : preProcessValue(record.value(), record.valueSchema(), schema);
-
-      byte[] rawJsonPayload = JSON_CONVERTER.fromConnectData(record.topic(), schema, value);
-      payload = new String(rawJsonPayload, StandardCharsets.UTF_8);
-    } else {
-      payload = null;
-    }
-
-<<<<<<< HEAD
-    byte[] rawJsonPayload = JSON_CONVERTER.fromConnectData(record.topic(), schema, value);
-    final String payload = new String(rawJsonPayload, StandardCharsets.UTF_8);
-=======
->>>>>>> 5d401fee
+    final String payload = getPayload(record, ignoreSchema);
     final Long version = ignoreKey ? null : record.kafkaOffset();
     return new IndexableRecord(new Key(index, type, id), payload, version);
+  }
+
+  private String getPayload(SinkRecord record, boolean ignoreSchema) {
+    if (record.value() == null) {
+      return null;
+    }
+
+    Schema schema = ignoreSchema
+        ? record.valueSchema()
+        : preProcessSchema(record.valueSchema());
+
+    Object value = ignoreSchema
+        ? record.value()
+        : preProcessValue(record.value(), record.valueSchema(), schema);
+
+    byte[] rawJsonPayload = JSON_CONVERTER.fromConnectData(record.topic(), schema, value);
+    return new String(rawJsonPayload, StandardCharsets.UTF_8);
   }
 
   // We need to pre process the Kafka Connect schema before converting to JSON as Elasticsearch
@@ -304,7 +297,6 @@
         return value;
     }
   }
-<<<<<<< HEAD
 
   private Object preProcessNullValue(Schema schema) {
     if (schema.defaultValue() != null) {
@@ -376,7 +368,8 @@
       newStruct.put(field.name(), converted);
     }
     return newStruct;
-=======
+  }
+
   public enum BehaviorOnNullValues {
     IGNORE,
     DELETE,
@@ -423,6 +416,5 @@
     public String toString() {
       return name().toLowerCase(Locale.ROOT);
     }
->>>>>>> 5d401fee
   }
 }