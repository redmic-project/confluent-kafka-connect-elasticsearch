--- conflicted
+++ resolved
@@ -7,19 +7,11 @@
     <parent>
         <groupId>io.confluent</groupId>
         <artifactId>common</artifactId>
-        <version>3.4.0-SNAPSHOT</version>
+        <version>3.5.0-SNAPSHOT</version>
     </parent>
 
     <groupId>io.confluent</groupId>
     <artifactId>kafka-connect-elasticsearch</artifactId>
-<<<<<<< HEAD
-    <version>3.5.0-SNAPSHOT</version>
-
-    <properties>
-        <confluent.version>3.5.0-SNAPSHOT</confluent.version>
-        <kafka.version>0.11.1.0-SNAPSHOT</kafka.version>
-        <junit.version>4.12</junit.version>
-=======
     <packaging>jar</packaging>
     <name>kafka-connect-elasticsearch</name>
     <organization>
@@ -47,16 +39,11 @@
     </scm>
 
     <properties>
->>>>>>> c97d3ba0
         <es.version>2.4.1</es.version>
         <lucene.version>5.5.2</lucene.version>
         <jna.version>4.2.1</jna.version>
         <hamcrest.version>2.0.0.0</hamcrest.version>
         <jest.version>2.0.0</jest.version>
-<<<<<<< HEAD
-        <licenses.version>3.5.0-SNAPSHOT</licenses.version>
-=======
->>>>>>> c97d3ba0
         <confluent.maven.repo>http://packages.confluent.io/maven/</confluent.maven.repo>
     </properties>
 
